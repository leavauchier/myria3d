# Performing inference on new data

Refer to [this tutorial](./setup_install.md) for how to setup a virtual environment and install the library.

To run inference, you will need:
- A source cloud point in LAS format on which to infer classes and probabilites. Sample data from the French "Lidar HD" project can be downloaded at [this address](https://geoservices.ign.fr/lidarhd).
- A checkpoint of a trained lightning module implementing model logic (class `myria3d.models.model.Model`)
- A minimal yaml configuration specifying parameters. We use [hydra](https://hydra.cc/) to manage configurations, and this yaml results from the model training. The `datamodule` and `model` parameters groups must match dataset characteristics and model training settings.  The `predict` parameters group specifies path to models and data as well as batch size (N=50 works well, the larger the faster) and use of gpu (optionnal). For hints on what to modify, see the `experiment/predict.yaml` file.

## Run inference from installed package

From the package root, run `pip install -e .` to install the package locally and freeze its current version.

Then, fill out the {missing parameters} below and run: 

```bash
python -m myria3d.predict \
--config-path {/path/to/.hydra} \
--config-name {config.yaml} \
predict.src_las={/path/to/cloud.las} \
predict.output_dir={/path/to/out/dir/} \
predict.ckpt_path={/path/to/checkpoint.ckpt} \
predict.gpus={0 for none, [i] to use GPU number i} \
datamodule.batch_size={N} \
hydra.run.dir={path/for/hydra/logs}
```

To show you current inference config, simply add a `--help` flag:

```bash
python -m myria3d.predict --config-path {/path/to/.hydra} --config-name {config.yaml} --help
```

Note that `predict.src_las` may be any valid glob pattern (e.g. `/path/to/multiple_files/*.las`), in order to **predict on multiple files successively**.

## Run inference from sources

From the line for package-based inference above, simply change `python -m myria3d.predict` to `python run.py` to run directly from sources.

In case you want to swicth to package-based inference, you will need to comment out the parameters that depends on local environment variables such as logger credentials and training data directory. You can do so by making a copy of your configuration file and commenting out the lines containing `oc.env` logic.

## Run inference from within a docker image

Up to date docker images (named `myria3d`) are created via Github integration actions (see [Developer's guide](../guides/development.md).

A docker image encapsulating the virtual environment and application sources can also be built using the provided Dockerfile. At built time, the Dockerfile is not standalone and should be part of the repository - whose content is copied into the image - at the github reference you want to build from.

To run inference: 
- Mount the needed volumes with the `-v` option.
- Always set `--ipc=host` to allow multithreading (used in pytorch dataloader, as mentionned in [Pytorch's README](https://github.com/pytorch/pytorch#using-pre-built-images)). 
- Increase the shared memory with `--shm-size=2gb` (which should be enough for 1km*1km point French "Lidar HD" clouds).
- Set `--gpus=all` to make gpus visible to the container if available.

See [docker-pytorch README](https://github.com/anibali/docker-pytorch#running-pytorch-scripts) for more details plus an additional option to specify user id at runtime.

```bash
# specify your paths here as needed
docker run \
-v {local_inputs}:/inputs/ \
-v {local_output}:/outputs/ \
--ipc=host \
--gpus=all \
--shm-size=2gb \
myria3d.predict {...config paths & options...}
```

## Additional options for prediction
<<<<<<< HEAD
=======

>>>>>>> 9587e80c

### Output dimensions

<<<<<<< HEAD
### Output dimensions

By default, the predicted classification is stored in a new `PredictedClassification` LAS dimension. The [entropy](https://en.wikipedia.org/wiki/Entropy_(information_theory)) of probabilities is also stored and used as a limited proxy for prediction uncertainty.

One can control for which classes to save the probabilities. This is achieved with a `predict.probas_to_save` config parameter, which can be either the `all` keyword (to save probabilities for all classes) or a list of specific classes (e.g. `predict.probas_to_save=[building,vegetation]` - note the absence of space between class names).
=======
By default, the predicted classification is stored in a new `PredictedClassification` LAS dimension. The [entropy](https://en.wikipedia.org/wiki/Entropy_(information_theory)) of probabilities is also stored in a new `entropy` LAS dimension. It can be used as a very limited proxy of uncertainty.

Change params `predict.interpolator.predicted_classification_channel` and `predict.interpolator.entropy_channel` to change name of output dimensions. Set to `null` to disable saving these dimensions.

One can control for which classes to save the probabilities. This is achieved with a `predict.interpolator.probas_to_save` config parameter, which can be either the `all` keyword (to save probabilities for all classes) or a list of specific classes (e.g. `predict.interpolator.probas_to_save=[building,vegetation]` - note the absence of space between class names).
>>>>>>> 9587e80c

### Receptive field overlap at inference time

To improve spatial regularity of the predicted probabilities, one can make inference on square receptive fields that have a non-null overlap with each other. This has the effect of smoothing out irregular predictions. The resulting classification is better looking, with more homogeneous predictions at the object level.

To define an overlap between successive 50m*50m receptive fields, set `predict.subtile_overlap={value}`.
This, however, comes with a large computation price. For instance, `predict.subtile_overlap=25` means a 25m overlap on both x and y axes, which multiplies inference time by a factor of 4.<|MERGE_RESOLUTION|>--- conflicted
+++ resolved
@@ -65,26 +65,15 @@
 ```
 
 ## Additional options for prediction
-<<<<<<< HEAD
-=======
 
->>>>>>> 9587e80c
 
 ### Output dimensions
 
-<<<<<<< HEAD
-### Output dimensions
-
-By default, the predicted classification is stored in a new `PredictedClassification` LAS dimension. The [entropy](https://en.wikipedia.org/wiki/Entropy_(information_theory)) of probabilities is also stored and used as a limited proxy for prediction uncertainty.
-
-One can control for which classes to save the probabilities. This is achieved with a `predict.probas_to_save` config parameter, which can be either the `all` keyword (to save probabilities for all classes) or a list of specific classes (e.g. `predict.probas_to_save=[building,vegetation]` - note the absence of space between class names).
-=======
 By default, the predicted classification is stored in a new `PredictedClassification` LAS dimension. The [entropy](https://en.wikipedia.org/wiki/Entropy_(information_theory)) of probabilities is also stored in a new `entropy` LAS dimension. It can be used as a very limited proxy of uncertainty.
 
 Change params `predict.interpolator.predicted_classification_channel` and `predict.interpolator.entropy_channel` to change name of output dimensions. Set to `null` to disable saving these dimensions.
 
 One can control for which classes to save the probabilities. This is achieved with a `predict.interpolator.probas_to_save` config parameter, which can be either the `all` keyword (to save probabilities for all classes) or a list of specific classes (e.g. `predict.interpolator.probas_to_save=[building,vegetation]` - note the absence of space between class names).
->>>>>>> 9587e80c
 
 ### Receptive field overlap at inference time
 
